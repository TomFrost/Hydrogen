<?php
/*
 * Copyright (c) 2009 - 2010, Frosted Design
 * All rights reserved.
 */

namespace hydrogen\database;

/**
 * The DatabaseEngine abstract is modeled directly after PDO for two reasons; first, it makes it
 * extremely easy to write PDO-based extensions, and second, any programmer familiar with PDO
 * should be able to pick up and starting working with Hydrogen\Database without much of a learning
 * curve.
 *
 * All Database engines for use with Hydrogen should extend this class and be placed in
 * hydrogen/database/engines, within the hydrogen\database\engines namespace.  As long as
 * those three things are done, the engine can be selected and used from the main config file.
 *
 * @link http://www.php.net/manual/en/class.pdo.php
 */
abstract class DatabaseEngine {
	/**
	 * DatabaseEngine uses {@link hydrogen\database\formatters\StandardSQLFormatter} to
	 * construct queries by default.  This may be overridden.
	 */
	const QUERY_FORMATTER = '\hydrogen\database\formatters\StandardSQLFormatter';
	protected $reconstruct;
	
	/**
	 * Opens a transaction session with the database.  Once this is called, no database-altering
	 * queries should actually take place until {@link #commit} is called.  The same queries
	 * can be canceled by calling {@link #rollBack}.
	 *
	 * @link http://www.php.net/manual/en/pdo.begintransaction.php
	 * @return boolean <code>true</code> if successful; <code>false</code> otherwise.
	 */
	abstract public function beginTransaction();
	
	/**
	 * Commits all queries that were stored since {@link #beginTransaction} was called.
	 *
	 * @link http://www.php.net/manual/en/pdo.commit.php
	 * @return boolean <code>true</code> if successful; <code>false</code> otherwise.
	 */
	abstract public function commit();
	
	/**
	 * Retrieves a PDO-similar error code for the last query made with the engine object
	 * (but not from a {@link DatabaseStatement} interaction).  While this number is
	 * wholly dependent on the specific DatabaseEngine being used, it should follow PDO's
	 * SQLSTATE as closely as possible and always return 0 or some form of 0 when there has
	 * been no error.
	 * 
	 * @link http://www.php.net/manual/en/pdo.errorcode.php
	 * @return mixed The error code if there was an error; 0 if no error; <code>null</code>
	 * 		if no query has been executed directly from the engine.
	 */
	abstract public function errorCode();
	
	/**
	 * Retrieves an array with deeper info about the last error.  The structure of the array is:
	 * 
	 * <code>[0] => SQLSTATE-similar error code available by caling {@link #errorCode}.
	 * [1] => Error code specific to the driver or engine being used.
	 * [2] => Human-readable error message specific to the driver or engine being used.</code>
	 *
	 * @link http://www.php.net/manual/en/pdo.errorinfo.php
	 * @return array An array of error information for errors specific to queries executed directly
	 * 		through the engine.  If no queries have been executed through the engine object,
	 * 		elements 1 and 2 of the array will be NULL.
	 */
	abstract public function errorInfo();
	
	/**
	 * Executes the provided SQL statement and returns the number of affected rows.  This
	 * method cannot be used to get the results of a SELECT statement.
	 *
	 * @link http://www.php.net/manual/en/pdo.exec.php
	 * @param string statement The SQL statement to be executed.
	 * @return int The number of rows affected by the query.
	 */
	abstract public function exec($statement);
	
	/**
	 * Gets the ID of the last row inserted into the database during this connection.
	 * 
	 * Note that not all DatabaseEngines use drivers that handle this function properly.
	 * As such, this function should only be used in the case where the programmer can be
	 * assured which DatabaseEngine will be used, and that it will not utilize a persistent
	 * connection.
	 *
	 * @link http://www.php.net/manual/en/pdo.lastinsertid.php
	 * @param string name The name of the sequence object for which the ID should be obtained.
	 * 		Optional, depending on the DatabaseEngine being used.
	 * @return mixed The ID of the last inserted row during this database connection.
	 */
	abstract public function lastInsertId($name=false);
	
	/**
	 * Prepares an SQL query for execution with {@link DatabaseStatement#execute}.
	 * 
	 * DatabaseEngines use the same prepared query format as many other popular database
	 * modules, including PDO.  Unlike traditional (and dated) query methods, prepared
	 * queries are immune to SQL injection if used properly.
	 * 
	 * Any dynamic element in an SQL query should be replaced with a question mark (?) or
	 * a variable name preceded by a colon (:varname) -- but only one type of replacement
	 * within the same query.  Note, however, that only variable values can be replaced.
	 * For example, the following are legal, preparable queries:
	 * 
	 * <code>SELECT customer FROM orders WHERE total > ? AND product = ?
	 * INSERT INTO orders (customer, product, total) VALUES (:cust, :prod, :total)</code>
	 * 
	 * These queries, however, are not legal and cannot be prepared:
	 * <code>SELECT customer FROM orders WHERE total > ? AND product = :prod
	 * SELECT ? FROM orders LIMIT 1</code>
	 * 
	 * The exception to this rule is if a query is prepared using a {@link Query}
	 * object, which supports both replacement types simultaneously.
	 *
	 * Once prepared, the values for the replaced items can be passed in when the
	 * query is executed.  This method returns a {@link DatabaseStatement} object,
	 * and the prepared query can be executed with {@link DatabaseStatement#execute}.
	 *
	 * @link http://www.php.net/manual/en/pdo.prepare.php
	 * @param string statement A legal and preparable SQL query.
	 * @throws InvalidSQLException If the statement cannot be processed.
	 * @return DatabaseStatement A prepared, ready-for-execution DatabaseStatement.
	 */
	abstract public function prepare($statement);
	
	/**
	 * Executes a valid SQL query and returns the results in a {@link DatabaseStatement}.
	 *
	 * @link http://www.php.net/manual/en/pdo.query.php
	 * @param string statement A legal and complete SQL query.
	 * @throws InvalidSQLException If the statement cannot be processed.
	 * @return DatabaseStatement An executed statement with results ready to read.
	 */
	abstract public function query($statement);
	
	/**
	 * Properly quotes a string for use in an SQL query.  Like <code>addslashes()</code>, but
	 * should use the quoting available in the database driver.  If such a method is not available,
	 * this function will use <code>addslashes()</code>.
	 *
	 * Note that this function should never be used except in EXTREMELY special cases.  Any time
	 * one needs to quote a string, a prepared query should be used.
	 *
	 * @link http://www.php.net/manual/en/pdo.quote.php
	 * @param string string The string to be SQL-safe quoted and escaped.
	 * @return string An SQL-safe string.
	 */
	abstract public function quote($string);
	
	/**
	 * Rolls back all queries that were stored since {@link #beginTransaction} was called.
	 *
	 * @link http://www.php.net/manual/en/pdo.rollback.php
	 * @return boolean <code>true</code> if successful; <code>false</code> otherwise.
	 */
	abstract public function rollBack();
	
	/**
	 * Immediately sets the engine's database connection to the one specified, disconnecting the current
	 * connection if necessary.  This should only be called in rare cases.  All new connections should
	 * be made by requesting a new engine from {@link DatabaseEngineFactory#getEngine}.
	 *
	 * @param string|boolean host Hostname to connect to, or <code>false</code> to use a UNIX socket.
	 * @param int|boolean port Port to connect to, or <code>false</code> to use a UNIX socket.
	 * @param string|boolean socket Socket to connect to, or <code>false</code> to use a hostname
	 * 		and port.
	 * @param string database The name of the database to connect to.
	 * @param string|boolean username The username to connect with, or <code>false</code> if no
	 * 		username is required.
	 * @param string|boolean password The password to connect with, or <code>false</code> if no
	 * 		password is required.
	 * @param string|boolean tablePrefix The prefix for tables, or <code>false</code> if no prefix
	 *		is required
	 * @throws hydrogen\database\exceptions\DatabaseConnectionException if a connection could not
	 * 		be made.
	 */
	abstract protected function setConnection($host, $port, $socket, $database, $username, $password, $tablePrefix);
	
	/**
	 * Gets an array of information needed to reconstruct this DatabaseEngine.  This is the same array
	 * used to restore the DatabaseEngine after being serialized/unserialized.
	 *
	 * The following keys are available in the associative array:
	 * host, port, socket, database, username, password, engine
	 *
	 * @return array An associative array containing all the information necessary to recreate this
	 * 		engine and its connection.
	 */
	public function getReconstructArray() {
		return $this->reconstruct;
	}
	
	/**
	 * Gets the table prefix that this engine was initialized with.  The prefix itself does
	 * not affect the function of the DatabaseEngine, but is stored as a convenience for any
	 * methods that may want to automatically prepend the user-chosen prefix to table names.
	 *
	 * @return string The prefix that friendly libraries should prepend to any table names, or
	 * 		an empty string if no prefix was set for this engine.
	 */
	public function getTablePrefix() {
<<<<<<< HEAD
		return $this->reconstruct[table_prefix] ?: '';
=======
		return $this->reconstruct['table_prefix'] ?: '';
>>>>>>> 7272b3fa
	}
	
	/**
	 * Creates a new instance of this DatabaseEngine.  This should never be called directly;
	 * rather, new database engine instances should be requested by calling
	 * {@link DatabaseEngineFactory#getEngine} OR . {@link DatabaseEngineFactory#getEngineByName} 
	 * The DatabaseEngine is connected when created.
	 *
	 * @param string|boolean host Hostname to connect to, or <code>false</code> to use a UNIX socket.
	 * @param int|boolean port Port to connect to, or <code>false</code> to use a UNIX socket.
	 * @param string|boolean socket Socket to connect to, or <code>false</code> to use a hostname
	 * 		and port.
	 * @param string database The name of the database to connect to.
	 * @param string|boolean username The username to connect with, or <code>false</code> if no
	 * 		username is required.
	 * @param string|boolean password The password to connect with, or <code>false</code> if no
	 * 		password is required.
	 * @param string|boolean tablePrefix The prefix for tables, or <code>false</code> if no prefix
	 *		is required.
	 * @throws hydrogen\database\exceptions\DatabaseConnectionException if a connection could not
	 * 		be made.
	 */
	public function __construct($host, $port, $socket, $database, $username, $password, $tablePrefix) {
		$this->reconstruct = array(
			'host' => $host,
			'port' => $port,
			'socket' => $socket,
			'database' => $database,
			'username' => $username,
			'password' => $password,
			'engine' => get_class($this),
			'table_prefix' => $tablePrefix
			);
		$this->setConnection($host, $port, $socket, $database, $username, $password, $tablePrefix);
	}
	
	public function __sleep() {
		return array('reconstruct');
	}
	
	public function __wakeup() {
		$this->setConnection(
			$this->reconstruct['host'],
			$this->reconstruct['port'],
			$this->reconstruct['socket'],
			$this->reconstruct['database'],
			$this->reconstruct['username'],
			$this->reconstruct['password'],
			$this->reconstruct['table_prefix']
			);
	}
}

?><|MERGE_RESOLUTION|>--- conflicted
+++ resolved
@@ -205,11 +205,7 @@
 	 * 		an empty string if no prefix was set for this engine.
 	 */
 	public function getTablePrefix() {
-<<<<<<< HEAD
-		return $this->reconstruct[table_prefix] ?: '';
-=======
 		return $this->reconstruct['table_prefix'] ?: '';
->>>>>>> 7272b3fa
 	}
 	
 	/**
